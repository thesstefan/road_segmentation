FROM python:3.10.14-slim AS setup
WORKDIR /road_segmentation

FROM setup AS base_req
COPY requirements.txt requirements.txt
RUN pip install --no-cache-dir -r requirements.txt
# Include additional system libraries
RUN apt-get update && apt-get install -y \
    libgl1-mesa-glx \
    libglib2.0-0  # Added to provide libgthread

FROM base_req as dev_req
RUN apt-get update && apt-get install -y \
    git \
    libgl1-mesa-glx \
    libglib2.0-0  # Ensure all GUI dependencies are covered
COPY requirements-dev.txt requirements-dev.txt
RUN pip install --no-cache-dir -r requirements-dev.txt

FROM base_req AS base
COPY . .
RUN pip install .

FROM dev_req as dev
COPY . .
<<<<<<< HEAD
RUN pip install -e ".[dev]"

=======
RUN pip install -e ".[dev]"
>>>>>>> f25530c0
<|MERGE_RESOLUTION|>--- conflicted
+++ resolved
@@ -23,9 +23,4 @@
 
 FROM dev_req as dev
 COPY . .
-<<<<<<< HEAD
-RUN pip install -e ".[dev]"
-
-=======
-RUN pip install -e ".[dev]"
->>>>>>> f25530c0
+RUN pip install -e ".[dev]"